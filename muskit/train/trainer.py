#! /usr/bin/env python3
# -*- coding: utf-8 -*-

#  MIT License (https://opensource.org/licenses/MIT)

import argparse
from contextlib import contextmanager
import dataclasses
from dataclasses import is_dataclass
from distutils.version import LooseVersion
import logging
from pathlib import Path
import time
from typing import Dict
from typing import Iterable
from typing import List
from typing import Optional
from typing import Sequence
from typing import Tuple
from typing import Union

import humanfriendly
import numpy as np
import torch
import torch.nn
import torch.optim
from typeguard import check_argument_types

from muskit.iterators.abs_iter_factory import AbsIterFactory
from muskit.main_funcs.average_nbest_models import average_nbest_models
from muskit.main_funcs.calculate_all_attentions import calculate_all_attentions
from muskit.schedulers.abs_scheduler import AbsBatchStepScheduler
from muskit.schedulers.abs_scheduler import AbsEpochStepScheduler
from muskit.schedulers.abs_scheduler import AbsScheduler
from muskit.schedulers.abs_scheduler import AbsValEpochStepScheduler
from muskit.torch_utils.add_gradient_noise import add_gradient_noise
from muskit.torch_utils.device_funcs import to_device
from muskit.torch_utils.recursive_op import recursive_average
from muskit.torch_utils.set_all_random_seed import set_all_random_seed
from muskit.train.abs_muskit_model import AbsMuskitModel
from muskit.train.distributed_utils import DistributedOption
from muskit.train.reporter import Reporter
from muskit.train.reporter import SubReporter
from muskit.utils.build_dataclass import build_dataclass

from librosa.display import specshow
import matplotlib.pyplot as plt

import os
import soundfile as sf
import yaml
from parallel_wavegan.utils import load_model

if LooseVersion(torch.__version__) >= LooseVersion("1.1.0"):
    from torch.utils.tensorboard import SummaryWriter
else:
    from tensorboardX import SummaryWriter
if torch.distributed.is_available():
    if LooseVersion(torch.__version__) > LooseVersion("1.0.1"):
        from torch.distributed import ReduceOp
    else:
        from torch.distributed import reduce_op as ReduceOp
else:
    ReduceOp = None

if LooseVersion(torch.__version__) >= LooseVersion("1.6.0"):
    from torch.cuda.amp import autocast
    from torch.cuda.amp import GradScaler
else:
    # Nothing to do if torch<1.6.0
    @contextmanager
    def autocast(enabled=True):
        yield

    GradScaler = None

try:
    import fairscale
except ImportError:
    fairscale = None


@dataclasses.dataclass
class TrainerOptions:
    ngpu: int
    resume: bool
    use_amp: bool
    train_dtype: str
    grad_noise: bool
    accum_grad: int
    grad_clip: float
    grad_clip_type: float
    log_interval: Optional[int]
    no_forward_run: bool
    use_tensorboard: bool
    use_wandb: bool
    output_dir: Union[Path, str]
    max_epoch: int
    seed: int
    sharded_ddp: bool
    patience: Optional[int]
    keep_nbest_models: Union[int, List[int]]
    early_stopping_criterion: Sequence[str]
    best_model_criterion: Sequence[Sequence[str]]
    val_scheduler_criterion: Sequence[str]
    unused_parameters: bool
    vocoder_checkpoint: str
    vocoder_config: str
    vocoder_normalize_before: bool


class Trainer:
    """Trainer having a optimizer.

    If you'd like to use multiple optimizers, then inherit this class
    and override the methods if necessary - at least "train_one_epoch()"

    >>> class TwoOptimizerTrainer(Trainer):
    ...     @classmethod
    ...     def add_arguments(cls, parser):
    ...         ...
    ...
    ...     @classmethod
    ...     def train_one_epoch(cls, model, optimizers, ...):
    ...         loss1 = model.model1(...)
    ...         loss1.backward()
    ...         optimizers[0].step()
    ...
    ...         loss2 = model.model2(...)
    ...         loss2.backward()
    ...         optimizers[1].step()

    """

    def __init__(self):
        raise RuntimeError("This class can't be instantiated.")

    @classmethod
    def build_options(cls, args: argparse.Namespace) -> TrainerOptions:
        """Build options consumed by train(), eval(), and plot_attention()"""
        assert check_argument_types()
        return build_dataclass(TrainerOptions, args)

    @classmethod
    def add_arguments(cls, parser: argparse.ArgumentParser):
        """Reserved for future development of another Trainer"""
        pass

    @staticmethod
    def resume(
        checkpoint: Union[str, Path],
        model: torch.nn.Module,
        reporter: Reporter,
        optimizers: Sequence[torch.optim.Optimizer],
        schedulers: Sequence[Optional[AbsScheduler]],
        scaler: Optional[GradScaler],
        ngpu: int = 0,
    ):
        states = torch.load(
            checkpoint,
            map_location=f"cuda:{torch.cuda.current_device()}" if ngpu > 0 else "cpu",
        )
        model.load_state_dict(states["model"])
        reporter.load_state_dict(states["reporter"])
        for optimizer, state in zip(optimizers, states["optimizers"]):
            optimizer.load_state_dict(state)
        for scheduler, state in zip(schedulers, states["schedulers"]):
            if scheduler is not None:
                scheduler.load_state_dict(state)
        if scaler is not None:
            if states["scaler"] is None:
                logging.warning("scaler state is not found")
            else:
                scaler.load_state_dict(states["scaler"])

        logging.info(f"The training was resumed using {checkpoint}")

    @classmethod
    def run(
        cls,
        model: AbsMuskitModel,
        optimizers: Sequence[torch.optim.Optimizer],
        schedulers: Sequence[Optional[AbsScheduler]],
        train_iter_factory: AbsIterFactory,
        valid_iter_factory: AbsIterFactory,
        plot_attention_iter_factory: Optional[AbsIterFactory],
        trainer_options,
        distributed_option: DistributedOption,
    ) -> None:
        """Perform training. This method performs the main process of training."""
        assert check_argument_types()
        # NOTE(kamo): Don't check the type more strictly as far trainer_options
        assert is_dataclass(trainer_options), type(trainer_options)
        assert len(optimizers) == len(schedulers), (len(optimizers), len(schedulers))

        if isinstance(trainer_options.keep_nbest_models, int):
            keep_nbest_models = trainer_options.keep_nbest_models
        else:
            if len(trainer_options.keep_nbest_models) == 0:
                logging.warning("No keep_nbest_models is given. Change to [1]")
                trainer_options.keep_nbest_models = [1]
            keep_nbest_models = max(trainer_options.keep_nbest_models)

        output_dir = Path(trainer_options.output_dir)
        reporter = Reporter()
        if trainer_options.use_amp:
            if LooseVersion(torch.__version__) < LooseVersion("1.6.0"):
                raise RuntimeError(
                    "Require torch>=1.6.0 for  Automatic Mixed Precision"
                )
            if trainer_options.sharded_ddp:
                if fairscale is None:
                    raise RuntimeError(
                        "Requiring fairscale. Do 'pip install fairscale'"
                    )
                scaler = fairscale.optim.grad_scaler.ShardedGradScaler()
            else:
                scaler = GradScaler()
        else:
            scaler = None

        if trainer_options.resume and (output_dir / "checkpoint.pth").exists():
            cls.resume(
                checkpoint=output_dir / "checkpoint.pth",
                model=model,
                optimizers=optimizers,
                schedulers=schedulers,
                reporter=reporter,
                scaler=scaler,
                ngpu=trainer_options.ngpu,
            )

        start_epoch = reporter.get_epoch() + 1
        if start_epoch == trainer_options.max_epoch + 1:
            logging.warning(
                f"The training has already reached at max_epoch: {start_epoch}"
            )

        if distributed_option.distributed:
            if trainer_options.sharded_ddp:
                dp_model = fairscale.nn.data_parallel.ShardedDataParallel(
                    module=model,
                    sharded_optimizer=optimizers,
                )
            else:
                dp_model = torch.nn.parallel.DistributedDataParallel(
                    model,
                    device_ids=(
                        # Perform multi-Process with multi-GPUs
                        [torch.cuda.current_device()]
                        if distributed_option.ngpu == 1
                        # Perform single-Process with multi-GPUs
                        else None
                    ),
                    output_device=(
                        torch.cuda.current_device()
                        if distributed_option.ngpu == 1
                        else None
                    ),
                    find_unused_parameters=trainer_options.unused_parameters,
                )
        elif distributed_option.ngpu > 1:
            dp_model = torch.nn.parallel.DataParallel(
                model,
                device_ids=list(range(distributed_option.ngpu)),
                find_unused_parameters=trainer_options.unused_parameters,
            )
        else:
            # NOTE(kamo): DataParallel also should work with ngpu=1,
            # but for debuggability it's better to keep this block.
            dp_model = model

        if trainer_options.use_tensorboard and (
            not distributed_option.distributed or distributed_option.dist_rank == 0
        ):
            summary_writer = SummaryWriter(str(output_dir / "tensorboard"))
        else:
            summary_writer = None

        start_time = time.perf_counter()
        for iepoch in range(start_epoch, trainer_options.max_epoch + 1):
            if iepoch != start_epoch:
                logging.info(
                    "{}/{}epoch started. Estimated time to finish: {}".format(
                        iepoch,
                        trainer_options.max_epoch,
                        humanfriendly.format_timespan(
                            (time.perf_counter() - start_time)
                            / (iepoch - start_epoch)
                            * (trainer_options.max_epoch - iepoch + 1)
                        ),
                    )
                )
            else:
                logging.info(f"{iepoch}/{trainer_options.max_epoch}epoch started")
            set_all_random_seed(trainer_options.seed + iepoch)

            reporter.set_epoch(iepoch)
            # 1. Train and validation for one-epoch
            with reporter.observe("train") as sub_reporter:
                all_steps_are_invalid = cls.train_one_epoch(
                    model=dp_model,
                    optimizers=optimizers,
                    schedulers=schedulers,
                    iterator=train_iter_factory.build_iter(iepoch),
                    reporter=sub_reporter,
                    scaler=scaler,
                    summary_writer=summary_writer,
                    options=trainer_options,
                    distributed_option=distributed_option,
                )

            with reporter.observe("valid") as sub_reporter:
                cls.validate_one_epoch(
                    model=dp_model,
                    iterator=valid_iter_factory.build_iter(iepoch),
                    reporter=sub_reporter,
                    options=trainer_options,
                    distributed_option=distributed_option,
                )

            if not distributed_option.distributed or distributed_option.dist_rank == 0:
                # att_plot doesn't support distributed
                if plot_attention_iter_factory is not None:
                    with reporter.observe("att_plot") as sub_reporter:
                        cls.plot_attention(
                            model=model,
                            output_dir=output_dir / "att_ws",
                            summary_writer=summary_writer,
                            iterator=plot_attention_iter_factory.build_iter(iepoch),
                            reporter=sub_reporter,
                            options=trainer_options,
                        )

            # 2. LR Scheduler step
            for scheduler in schedulers:
                if isinstance(scheduler, AbsValEpochStepScheduler):
                    scheduler.step(
                        reporter.get_value(*trainer_options.val_scheduler_criterion)
                    )
                elif isinstance(scheduler, AbsEpochStepScheduler):
                    scheduler.step()
            if trainer_options.sharded_ddp:
                for optimizer in optimizers:
                    if isinstance(optimizer, fairscale.optim.oss.OSS):
                        optimizer.consolidate_state_dict()

            if not distributed_option.distributed or distributed_option.dist_rank == 0:
                # 3. Report the results
                logging.info(reporter.log_message())
                reporter.matplotlib_plot(output_dir / "images")
                if summary_writer is not None:
                    reporter.tensorboard_add_scalar(summary_writer)
                if trainer_options.use_wandb:
                    reporter.wandb_log()

                # 4. Save/Update the checkpoint
                torch.save(
                    {
                        "model": model.state_dict(),
                        "reporter": reporter.state_dict(),
                        "optimizers": [o.state_dict() for o in optimizers],
                        "schedulers": [
                            s.state_dict() if s is not None else None
                            for s in schedulers
                        ],
                        "scaler": scaler.state_dict() if scaler is not None else None,
                    },
                    output_dir / "checkpoint.pth",
                )

                # 5. Save the model and update the link to the best model
                torch.save(model.state_dict(), output_dir / f"{iepoch}epoch.pth")

                # Creates a sym link latest.pth -> {iepoch}epoch.pth
                p = output_dir / "latest.pth"
                if p.is_symlink() or p.exists():
                    p.unlink()
                p.symlink_to(f"{iepoch}epoch.pth")

                _improved = []
                for _phase, k, _mode in trainer_options.best_model_criterion:
                    # e.g. _phase, k, _mode = "train", "loss", "min"
                    # logging.info(f'k:{k}')
                    if reporter.has(_phase, k):
                        best_epoch = reporter.get_best_epoch(_phase, k, _mode)
                        # Creates sym links if it's the best result
                        if best_epoch == iepoch:
                            p = output_dir / f"{_phase}.{k}.best.pth"
                            if p.is_symlink() or p.exists():
                                p.unlink()
                            p.symlink_to(f"{iepoch}epoch.pth")
                            _improved.append(f"{_phase}.{k}")
                if len(_improved) == 0:
                    logging.info("There are no improvements in this epoch")
                else:
                    logging.info(
                        "The best model has been updated: " + ", ".join(_improved)
                    )

                # 6. Remove the model files excluding n-best epoch and latest epoch
                _removed = []
                # Get the union set of the n-best among multiple criterion
                nbests = set().union(
                    *[
                        set(reporter.sort_epochs(ph, k, m)[:keep_nbest_models])
                        for ph, k, m in trainer_options.best_model_criterion
                        if reporter.has(ph, k)
                    ]
                )
                for e in range(1, iepoch):
                    p = output_dir / f"{e}epoch.pth"
                    if p.exists() and e not in nbests:
                        p.unlink()
                        _removed.append(str(p))
                if len(_removed) != 0:
                    logging.info("The model files were removed: " + ", ".join(_removed))

            # 7. If any updating haven't happened, stops the training
            if all_steps_are_invalid:
                logging.warning(
                    f"The gradients at all steps are invalid in this epoch. "
                    f"Something seems wrong. This training was stopped at {iepoch}epoch"
                )
                break

            # 8. Check early stopping
            if trainer_options.patience is not None:
                if reporter.check_early_stopping(
                    trainer_options.patience, *trainer_options.early_stopping_criterion
                ):
                    break

        else:
            logging.info(
                f"The training was finished at {trainer_options.max_epoch} epochs "
            )

        if not distributed_option.distributed or distributed_option.dist_rank == 0:
            # Generated n-best averaged model
            average_nbest_models(
                reporter=reporter,
                output_dir=output_dir,
                best_model_criterion=trainer_options.best_model_criterion,
                nbest=keep_nbest_models,
            )

    @classmethod
    def train_one_epoch(
        cls,
        model: torch.nn.Module,
        iterator: Iterable[Tuple[List[str], Dict[str, torch.Tensor]]],
        optimizers: Sequence[torch.optim.Optimizer],
        schedulers: Sequence[Optional[AbsScheduler]],
        scaler: Optional[GradScaler],
        reporter: SubReporter,
        summary_writer: Optional[SummaryWriter],
        options: TrainerOptions,
        distributed_option: DistributedOption,
    ) -> bool:
        assert check_argument_types()

        grad_noise = options.grad_noise
        accum_grad = options.accum_grad
        grad_clip = options.grad_clip
        grad_clip_type = options.grad_clip_type
        log_interval = options.log_interval
        no_forward_run = options.no_forward_run
        ngpu = options.ngpu
        use_wandb = options.use_wandb
        distributed = distributed_option.distributed

        if log_interval is None:
            try:
                log_interval = max(len(iterator) // 20, 10)
            except TypeError:
                log_interval = 100

        model.train()
        all_steps_are_invalid = True
        # [For distributed] Because iteration counts are not always equals between
        # processes, send stop-flag to the other processes if iterator is finished
        iterator_stop = torch.tensor(0).to("cuda" if ngpu > 0 else "cpu")

        start_time = time.perf_counter()
        for iiter, (filename_list, batch) in enumerate(
            reporter.measure_iter_time(iterator, "iter_time"), 1
        ):
            assert isinstance(batch, dict), type(batch)

            if distributed:
                torch.distributed.all_reduce(iterator_stop, ReduceOp.SUM)
                if iterator_stop > 0:
                    break

            batch = to_device(batch, "cuda" if ngpu > 0 else "cpu")
            if no_forward_run:
                all_steps_are_invalid = False
                continue

            with autocast(scaler is not None):
                with reporter.measure_time("forward_time"):
                    # print("'Shuai: What is **batch ? ", batch)
                    speaker_lst = ["oniku", "ofuton", "kiritan", "natsume"]     # NOTE: Fix me into args
                    # add spk-id to **batch
                    if 'svs.sid_emb.weight' in model.state_dict().keys():
                        sids = []
                        for filename in filename_list:
                            if "kiritan" in filename.split("_")[0]:
                                filename = "kiritan"
                            elif "natsume" in filename.split("_")[0]:
                                filename = "natsume"
                            else:
                                filename = filename.split("_")[0]
                            sids.append(speaker_lst.index(filename))
                        sids = torch.tensor(sids).to(batch['score'].device)
                        batch['sids'] = sids

                    del batch["pitch_aug"]
                    del batch["pitch_aug_lengths"]
                    del batch["time_aug"]
                    del batch["time_aug_lengths"]

                    retval = model(**batch)

                    # Note(kamo):
                    # Supporting two patterns for the returned value from the model
                    #   a. dict type
                    if isinstance(retval, dict):
                        loss = retval["loss"]
                        stats = retval["stats"]
                        weight = retval["weight"]
                        optim_idx = retval.get("optim_idx")
                        if optim_idx is not None and not isinstance(optim_idx, int):
                            if not isinstance(optim_idx, torch.Tensor):
                                raise RuntimeError(
                                    "optim_idx must be int or 1dim torch.Tensor, "
                                    f"but got {type(optim_idx)}"
                                )
                            if optim_idx.dim() >= 2:
                                raise RuntimeError(
                                    "optim_idx must be int or 1dim torch.Tensor, "
                                    f"but got {optim_idx.dim()}dim tensor"
                                )
                            if optim_idx.dim() == 1:
                                for v in optim_idx:
                                    if v != optim_idx[0]:
                                        raise RuntimeError(
                                            "optim_idx must be 1dim tensor "
                                            "having same values for all entries"
                                        )
                                optim_idx = optim_idx[0].item()
                            else:
                                optim_idx = optim_idx.item()

                    #   b. tuple or list type
                    else:
                        loss, stats, weight = retval
                        optim_idx = None

                stats = {k: v for k, v in stats.items() if v is not None}
                if ngpu > 1 or distributed:
                    # Apply weighted averaging for loss and stats
                    loss = (loss * weight.type(loss.dtype)).sum()

                    # if distributed, this method can also apply all_reduce()
                    stats, weight = recursive_average(stats, weight, distributed)

                    # Now weight is summation over all workers
                    loss /= weight
                if distributed:
                    # NOTE(kamo): Multiply world_size because DistributedDataParallel
                    # automatically normalizes the gradient by world_size.
                    loss *= torch.distributed.get_world_size()

                loss /= accum_grad

            reporter.register(stats, weight)

            with reporter.measure_time("backward_time"):
                if scaler is not None:
                    # Scales loss.  Calls backward() on scaled loss
                    # to create scaled gradients.
                    # Backward passes under autocast are not recommended.
                    # Backward ops run in the same dtype autocast chose
                    # for corresponding forward ops.
                    scaler.scale(loss).backward()
                else:
                    loss.backward()

            if iiter % accum_grad == 0:
                if scaler is not None:
                    # Unscales the gradients of optimizer's assigned params in-place
                    for iopt, optimizer in enumerate(optimizers):
                        if optim_idx is not None and iopt != optim_idx:
                            continue
                        scaler.unscale_(optimizer)

                # gradient noise injection
                if grad_noise:
                    add_gradient_noise(
                        model,
                        reporter.get_total_count(),
                        duration=100,
                        eta=1.0,
                        scale_factor=0.55,
                    )

                # compute the gradient norm to check if it is normal or not
                grad_norm = torch.nn.utils.clip_grad_norm_(
                    model.parameters(),
                    max_norm=grad_clip,
                    norm_type=grad_clip_type,
                )
                # PyTorch<=1.4, clip_grad_norm_ returns float value
                if not isinstance(grad_norm, torch.Tensor):
                    grad_norm = torch.tensor(grad_norm)

                if not torch.isfinite(grad_norm):
                    logging.warning(
                        f"The grad norm is {grad_norm}. Skipping updating the model."
                    )

                    # Must invoke scaler.update() if unscale_() is used in the iteration
                    # to avoid the following error:
                    #   RuntimeError: unscale_() has already been called
                    #   on this optimizer since the last update().
                    # Note that if the gradient has inf/nan values,
                    # scaler.step skips optimizer.step().
                    if scaler is not None:
                        for iopt, optimizer in enumerate(optimizers):
                            if optim_idx is not None and iopt != optim_idx:
                                continue
                            scaler.step(optimizer)
                            scaler.update()

                else:
                    all_steps_are_invalid = False
                    with reporter.measure_time("optim_step_time"):
                        for iopt, (optimizer, scheduler) in enumerate(
                            zip(optimizers, schedulers)
                        ):
                            if optim_idx is not None and iopt != optim_idx:
                                continue
                            if scaler is not None:
                                # scaler.step() first unscales the gradients of
                                # the optimizer's assigned params.
                                scaler.step(optimizer)
                                # Updates the scale for next iteration.
                                scaler.update()
                            else:
                                optimizer.step()
                            if isinstance(scheduler, AbsBatchStepScheduler):
                                scheduler.step()
                            optimizer.zero_grad()

                # Register lr and train/load time[sec/step],
                # where step refers to accum_grad * mini-batch
                reporter.register(
                    dict(
                        {
                            f"optim{i}_lr{j}": pg["lr"]
                            for i, optimizer in enumerate(optimizers)
                            for j, pg in enumerate(optimizer.param_groups)
                            if "lr" in pg
                        },
                        train_time=time.perf_counter() - start_time,
                    ),
                )
                start_time = time.perf_counter()

            # NOTE(kamo): Call log_message() after next()
            reporter.next()
            if iiter % log_interval == 0:
                logging.info(reporter.log_message(-log_interval))
                if summary_writer is not None:
                    reporter.tensorboard_add_scalar(summary_writer, -log_interval)
                if use_wandb:
                    reporter.wandb_log()

        else:
            if distributed:
                iterator_stop.fill_(1)
                torch.distributed.all_reduce(iterator_stop, ReduceOp.SUM)

        return all_steps_are_invalid

    @classmethod
    @torch.no_grad()
    def validate_one_epoch(
        cls,
        model: torch.nn.Module,
        iterator: Iterable[Dict[str, torch.Tensor]],
        reporter: SubReporter,
        options: TrainerOptions,
        distributed_option: DistributedOption,
    ) -> None:
        assert check_argument_types()
        ngpu = options.ngpu
        no_forward_run = options.no_forward_run
        distributed = distributed_option.distributed

        model.eval()

        #############################
        ###  setup vocoder model  ###
        #############################

        print(f"options: {options}")

        # load config
        if options.vocoder_config == "":
            dirname = os.path.dirname(options.vocoder_checkpoint)
            print(f"dirname: {dirname}")
            options.vocoder_config = os.path.join(dirname, "config.yml")
        logging.info(f"options.vocoder_config: {options.vocoder_config}")
        with open(options.vocoder_config) as f:
            config = yaml.load(f, Loader=yaml.Loader)
        config.update(vars(options))

        model_vocoder = load_model(options.vocoder_checkpoint, config)
        logging.info(f"Loaded model parameters from {options.vocoder_checkpoint}.")
        # if options.normalize_before:
        # if True:
        #     assert hasattr(model_vocoder, "mean"), "Feature stats are not registered."
        #     assert hasattr(model_vocoder, "scale"), "Feature stats are not registered."
        model_vocoder.remove_weight_norm()
        model_vocoder = model_vocoder.eval().to("cuda" if ngpu > 0 else "cpu")

        # [For distributed] Because iteration counts are not always equals between
        # processes, send stop-flag to the other processes if iterator is finished
        iterator_stop = torch.tensor(0).to("cuda" if ngpu > 0 else "cpu")
        for (index, batch) in iterator:
            assert isinstance(batch, dict), type(batch)
            if distributed:
                torch.distributed.all_reduce(iterator_stop, ReduceOp.SUM)
                if iterator_stop > 0:
                    break

            batch = to_device(batch, "cuda" if ngpu > 0 else "cpu")
            if no_forward_run:
                continue

<<<<<<< HEAD
            del batch["pitch_aug"]
            del batch["pitch_aug_lengths"]
            del batch["time_aug"]
            del batch["time_aug_lengths"]
=======
            speaker_lst = ["oniku", "ofuton", "kiritan", "natsume"]     # NOTE: Fix me into args
            # add spk-id to **batch
            if 'svs.sid_emb.weight' in model.state_dict().keys():
                sids = []
                for filename in index:
                    if "kiritan" in filename.split("_")[0]:
                        filename = "kiritan"
                    elif "natsume" in filename.split("_")[0]:
                        filename = "natsume"
                    else:
                        filename = filename.split("_")[0]
                    sids.append(speaker_lst.index(filename))
                sids = torch.tensor(sids).to(batch['score'].device)
                batch['sids'] = sids

            del batch['pitch_aug']
            del batch['pitch_aug_lengths']
            del batch['time_aug']
            del batch['time_aug_lengths']
>>>>>>> 6d22c271

            retval = model(**batch, flag_IsValid=True)
            if isinstance(retval, dict):
                stats = retval["stats"]
                weight = retval["weight"]
            else:
                # _, stats, weight = retval
                _, stats, weight, spec_predicted, spec_gt, length = retval

                # monitor spec during validation stage
                # [batch size, max length, feat dim]
                spec_predicted_denorm, _ = model.normalize.inverse(
                    spec_predicted.clone()
                )
                spec_gt_denorm, _ = model.normalize.inverse(spec_gt.clone())

                cls.log_figure(
                    model_vocoder,
                    index[0],
                    spec_predicted_denorm,
                    spec_gt_denorm,
                    length,
                    Path(options.output_dir) / "valid",
                )

            if ngpu > 1 or distributed:
                # Apply weighted averaging for stats.
                # if distributed, this method can also apply all_reduce()
                stats, weight = recursive_average(stats, weight, distributed)

            reporter.register(stats, weight)
            reporter.next()

        else:
            if distributed:
                iterator_stop.fill_(1)
                torch.distributed.all_reduce(iterator_stop, ReduceOp.SUM)

    @classmethod
    @torch.no_grad()
    def plot_attention(
        cls,
        model: torch.nn.Module,
        output_dir: Optional[Path],
        summary_writer: Optional[SummaryWriter],
        iterator: Iterable[Tuple[List[str], Dict[str, torch.Tensor]]],
        reporter: SubReporter,
        options: TrainerOptions,
    ) -> None:
        assert check_argument_types()
        import matplotlib

        ngpu = options.ngpu
        no_forward_run = options.no_forward_run

        matplotlib.use("Agg")
        import matplotlib.pyplot as plt
        from matplotlib.ticker import MaxNLocator

        model.eval()
        for ids, batch in iterator:
            assert isinstance(batch, dict), type(batch)
            assert len(next(iter(batch.values()))) == len(ids), (
                len(next(iter(batch.values()))),
                len(ids),
            )
            batch = to_device(batch, "cuda" if ngpu > 0 else "cpu")
            if no_forward_run:
                continue

            # 1. Forwarding model and gathering all attentions
            #    calculate_all_attentions() uses single gpu only.
<<<<<<< HEAD
            del batch["pitch_aug"]
            del batch["pitch_aug_lengths"]
            del batch["time_aug"]
            del batch["time_aug_lengths"]
=======
            speaker_lst = ["oniku", "ofuton", "kiritan", "natsume"]     # NOTE: Fix me into args
            # add spk-id to **batch
            if 'svs.sid_emb.weight' in model.state_dict().keys():
                sids = []
                for filename in ids:
                    if "kiritan" in filename.split("_")[0]:
                        filename = "kiritan"
                    elif "natsume" in filename.split("_")[0]:
                        filename = "natsume"
                    else:
                        filename = filename.split("_")[0]
                    sids.append(speaker_lst.index(filename))
                sids = torch.tensor(sids).to(batch['score'].device)
                batch['sids'] = sids

            del batch['pitch_aug']
            del batch['pitch_aug_lengths']
            del batch['time_aug']
            del batch['time_aug_lengths']
>>>>>>> 6d22c271
            att_dict = calculate_all_attentions(model, batch)

            # 2. Plot attentions: This part is slow due to matplotlib
            for k, att_list in att_dict.items():
                assert len(att_list) == len(ids), (len(att_list), len(ids))
                for id_, att_w in zip(ids, att_list):

                    if isinstance(att_w, torch.Tensor):
                        att_w = att_w.detach().cpu().numpy()
                    if att_w.ndim > 3:
                        att_w = att_w.reshape(-1, att_w.shape[-2], att_w.shape[-1])
                    if att_w.ndim == 2:
                        att_w = att_w[None]
                    elif att_w.ndim > 3 or att_w.ndim == 1:
                        raise RuntimeError(f"Must be 2 or 3 dimension: {att_w.ndim}")

                    w, h = plt.figaspect(1.0 / len(att_w))
                    fig = plt.Figure(figsize=(w * 1.3, h * 1.3))
                    axes = fig.subplots(1, len(att_w))
                    if len(att_w) == 1:
                        axes = [axes]

                    for ax, aw in zip(axes, att_w):
                        ax.imshow(aw.astype(np.float32), aspect="auto")
                        ax.set_title(f"{k}_{id_}")
                        ax.set_xlabel("Input")
                        ax.set_ylabel("Output")
                        ax.xaxis.set_major_locator(MaxNLocator(integer=True))
                        ax.yaxis.set_major_locator(MaxNLocator(integer=True))

                    if output_dir is not None:
                        p = output_dir / id_ / f"{k}.{reporter.get_epoch()}ep.png"
                        p.parent.mkdir(parents=True, exist_ok=True)
                        fig.savefig(p)

                    if summary_writer is not None:
                        summary_writer.add_figure(
                            f"{k}_{id_}", fig, reporter.get_epoch()
                        )
            reporter.next()

    @classmethod
    @torch.no_grad()
    def log_figure(
        cls,
        model_vocoder,
        step,
        output,
        spec,
        length,
        save_dir,
        att=None,
    ) -> None:

        """log_figure."""
        # only get one sample from a batch
        # save wav and plot spectrogram
        output = output.cpu().detach().numpy()[0]
        out_spec = spec.cpu().detach().numpy()[0]
        length = np.max(length.cpu().detach().numpy()[0])
        output = output[:length]
        out_spec = out_spec[:length]

        plt.subplot(1, 2, 1)
        specshow(output.T)
        plt.title("prediction")
        plt.subplot(1, 2, 2)
        specshow(out_spec.T)
        plt.title("ground_truth")

        p = save_dir / f"{step}.png"
        p.parent.mkdir(parents=True, exist_ok=True)
        plt.savefig(p)

        ### HiFi-GAN Vocoder
        wav = (
            model_vocoder.inference(output, normalize_before=True)
            .view(-1)
            .cpu()
            .numpy()
        )
        wav_true = (
            model_vocoder.inference(out_spec, normalize_before=True)
            .view(-1)
            .cpu()
            .numpy()
        )

        ### Griffin-Lim Vocoder
        # from muskit.utils.griffin_lim import logmel2linear
        # from muskit.utils.griffin_lim import griffin_lim

        # spc = logmel2linear(output, fs=24000, n_fft=2048, n_mels=80, fmin=80, fmax=7600)
        # wav = griffin_lim(spc, n_fft=2048, n_shift=300, win_length=1200)
        # spec_true = logmel2linear(out_spec, fs=24000, n_fft=2048, n_mels=80, fmin=80, fmax=7600)
        # wav_true = griffin_lim(spec_true, n_fft=2048, n_shift=300, win_length=1200)

        sf.write(
            os.path.join(save_dir, "{}.wav".format(step)),
            wav,
            24000,  # args.sampling_rate
            format="wav",
            subtype="PCM_24",
        )
        sf.write(
            os.path.join(save_dir, "{}_true.wav".format(step)),
            wav_true,
            24000,  # args.sampling_rate
            format="wav",
            subtype="PCM_24",
        )

        if att is not None:
            att = att.cpu().detach().numpy()[0]
            att = att[:, :length, :length]
            plt.subplot(1, 4, 1)
            specshow(att[0])
            plt.subplot(1, 4, 2)
            specshow(att[1])
            plt.subplot(1, 4, 3)
            specshow(att[2])
            plt.subplot(1, 4, 4)
            specshow(att[3])
            plt.savefig(os.path.join(save_dir, "{}_att.png".format(step)))<|MERGE_RESOLUTION|>--- conflicted
+++ resolved
@@ -741,12 +741,6 @@
             if no_forward_run:
                 continue
 
-<<<<<<< HEAD
-            del batch["pitch_aug"]
-            del batch["pitch_aug_lengths"]
-            del batch["time_aug"]
-            del batch["time_aug_lengths"]
-=======
             speaker_lst = ["oniku", "ofuton", "kiritan", "natsume"]     # NOTE: Fix me into args
             # add spk-id to **batch
             if 'svs.sid_emb.weight' in model.state_dict().keys():
@@ -766,7 +760,6 @@
             del batch['pitch_aug_lengths']
             del batch['time_aug']
             del batch['time_aug_lengths']
->>>>>>> 6d22c271
 
             retval = model(**batch, flag_IsValid=True)
             if isinstance(retval, dict):
@@ -839,12 +832,6 @@
 
             # 1. Forwarding model and gathering all attentions
             #    calculate_all_attentions() uses single gpu only.
-<<<<<<< HEAD
-            del batch["pitch_aug"]
-            del batch["pitch_aug_lengths"]
-            del batch["time_aug"]
-            del batch["time_aug_lengths"]
-=======
             speaker_lst = ["oniku", "ofuton", "kiritan", "natsume"]     # NOTE: Fix me into args
             # add spk-id to **batch
             if 'svs.sid_emb.weight' in model.state_dict().keys():
@@ -864,7 +851,6 @@
             del batch['pitch_aug_lengths']
             del batch['time_aug']
             del batch['time_aug_lengths']
->>>>>>> 6d22c271
             att_dict = calculate_all_attentions(model, batch)
 
             # 2. Plot attentions: This part is slow due to matplotlib
