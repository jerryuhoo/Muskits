--- conflicted
+++ resolved
@@ -587,69 +587,7 @@
 
             # calculate durations, represent syllable encoder outputs to feats mapping
             # Syllable Level duration info needs phone & midi
-<<<<<<< HEAD
-            ds = []
-            for i, _ in enumerate(labelFrame_lengths):
-                assert labelFrame_lengths[i] == scoreFrame_lengths[i]
-                assert label_lengths[i] == score_lengths[i]
-
-                frame_length = labelFrame_lengths[i]
-                _phoneFrame = labelFrame[i, :frame_length]
-                _midiFrame = scoreFrame[i, :frame_length]
-
-                # Clean _phoneFrame & _midiFrame
-                for index in range(frame_length):
-                    if _phoneFrame[index] == 0 and _midiFrame[index] == 0:
-                        frame_length -= 1
-                        # feats_lengths[i] -= 1
-
-                syllable_length = label_lengths[i]
-                _phoneSyllable = label[i, :syllable_length]
-                _midiSyllable = score[i, :syllable_length]
-
-                # logging.info(f"_phoneFrame: {_phoneFrame}, _midiFrame: {_midiFrame}")
-                # logging.info(f"_phoneSyllable: {_phoneSyllable}, _midiSyllable: {_midiSyllable}, _tempoSyllable: {tempo[i]}")
-
-                start_index = 0
-                ds_tmp = []
-                flag_finish = 0
-                for index in range(syllable_length):
-                    _findPhone = _phoneSyllable[index]
-                    _findMidi = _midiSyllable[index]
-                    _length = 0
-                    if flag_finish == 1:
-                        # Fix error in _phoneSyllable & _midiSyllable
-                        label[i, index] = 0
-                        score[i, index] = 0
-                        tempo[i, index] = 0
-                        label_lengths[i] -= 1
-                        score_lengths[i] -= 1
-                        tempo_lengths[i] -= 1
-                    else:
-                        for indexFrame in range(start_index, frame_length):
-                            if (
-                                _phoneFrame[indexFrame] == _findPhone
-                                and _midiFrame[indexFrame] == _findMidi
-                            ):
-                                _length += 1
-                            else:
-                                # logging.info(f"_findPhone: {_findPhone}, _findMidi: {_findMidi}, _length: {_length}")
-                                ds_tmp.append(_length)
-                                start_index = indexFrame
-                                break
-                            if indexFrame == frame_length - 1:
-                                # logging.info(f"_findPhone: {_findPhone}, _findMidi: {_findMidi}, _length: {_length}")
-                                flag_finish = 1
-                                ds_tmp.append(_length)
-                                start_index = indexFrame
-                                # logging.info("Finish")
-                                break
-
-                # logging.info(
-                #     f"ds_tmp: {ds_tmp}, sum(ds_tmp): {sum(ds_tmp)}, frame_length: {frame_length}, feats_lengths[i]: {feats_lengths[i]}"
-                # )
-                # assert sum(ds_tmp) == frame_length and sum(ds_tmp) == feats_lengths[i]
-=======
+
             ds = None
             # for i, _ in enumerate(labelFrame_lengths):
             #     assert labelFrame_lengths[i] == scoreFrame_lengths[i]
@@ -711,7 +649,6 @@
             #         f"ds_tmp: {ds_tmp}, sum(ds_tmp): {sum(ds_tmp)}, frame_length: {frame_length}, feats_lengths[i]: {feats_lengths[i]}"
             #     )
             #     assert sum(ds_tmp) == frame_length and sum(ds_tmp) == feats_lengths[i]
->>>>>>> e503d73d
 
             #     ds.append(torch.tensor(ds_tmp))
             # ds = pad_list(ds, pad_value=0).to(label.device)
