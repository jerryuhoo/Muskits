

##########################################################
#                  SVS MODEL SETTING                     #
##########################################################
svs: xiaoice_noDP                   # model architecture
svs_conf:                        # keyword arguments for the selected model
    spks: 5                      # num of spks for sid
    midi_dim: 129                # midi dimension (note number + silence)
    tempo_dim: 100
    embed_dim: 384               # char or phn embedding dimension
    adim: 384
    aheads: 4
    elayers: 6                   # number of lstm layers in encoder
    eunits: 1536                 # number of lstm units
    dlayers: 6                   # number of lstm layers in decoder
    dunits: 1536                 # number of lstm units in decoder
    postnet_layers: 5            # number of layers in postnet
    postnet_chans: 512           # number of channels in postnet
    postnet_filts: 5             # filter size of postnet layer
    postnet_dropout_rate: 0.5    # postnet dropout_rate
    use_batch_norm: true         # whether to use batch normalization in postnet
    reduction_factor: 1          # reduction factor
    init_type: xavier_uniform    # parameter initialization
    use_masking: true            # whether to apply masking for padded part in loss calculation
    loss_type: L1
    use_mixup_training: False    # Default: False
    loss_mixup_wight: 0.2          # Default: 0
    use_cycle_process: False      # Default: False
    cycle_type: single            # Default: single, bi-direct
    w_svs: 0.7                     # Default: 1
    w_predictor: 0.2               # Default: 1
    w_cycle: 0.1                   # Default: 1
<<<<<<< HEAD
    predict_type: ["midi", "label", "spk"]     # Default: ["midi", "label"]
    predict_criterion_type: CrossEntropy         # Default: CTC, CrossEntropy
    
=======
    predict_type: ["midi", "label"]     # Default: ["midi", "label"]
    predict_criterion_type: CrossEntropy         # Default: CTC, CrossEntropy

>>>>>>> c7f6b1fb

##########################################################
#                  OPTIMIZER SETTING                     #
##########################################################
optim: adam           # optimizer type
optim_conf:           # keyword arguments for selected optimizer
<<<<<<< HEAD
    lr: 1             # learning rate
    betas: [0.9, 0.98]
=======
    lr: 1       # learning rate
>>>>>>> c7f6b1fb
    eps: 1.0e-09      # epsilon
    weight_decay: 0.0 # weight decay coefficient

scheduler: noamlr
scheduler_conf:
<<<<<<< HEAD
=======
    model_size: 384
>>>>>>> c7f6b1fb
    warmup_steps: 4000

##########################################################
#                OTHER TRAINING SETTING                  #
##########################################################
# num_iters_per_epoch: 200    # number of iterations per epoch
max_epoch: 500              # number of epochs
grad_clip: 1.0              # gradient clipping norm
grad_noise: false           # whether to use gradient noise injection
accum_grad: 1               # gradient accumulation

batch_type: sorted
batch_size: 14

pitch_aug_min: 0            # Default: 0, [-1,-2,-3]
pitch_aug_max: 0            # Default: 0, [1,2,3]
pitch_mean: "53.15"          # Default: "None", "53.15" - for ofuton dataset(the mean midi-value of training split, used for adaptive pitch augmentation) | muskit/fileio/utils.py
time_aug_min: 1             # Default: 1, [0.99]
time_aug_max: 1             # Default: 1, [1.01]
random_crop: False          # Default: False, crop length [0.9 * length, length]
mask_aug: False             # Default: False, random mask length 1500 samples | muskit/train/dataset.py

sort_in_batch: descending   # how to sort data in making batch
sort_batch: descending      # how to sort created batches
num_workers: 8              # number of workers of data loader
train_dtype: float32        # dtype in training
log_interval: null          # log interval in iterations
keep_nbest_models: 2        # number of models to keep
num_att_plot: 3             # number of attention figures to be saved in every check
seed: 0                     # random seed number
best_model_criterion:
-   - valid
    - loss
    - min
-   - train
    - loss
<<<<<<< HEAD
    - min

gpu_id: 0
vocoder_checkpoint: /data5/gs/vocoder_peter/hifigan-vocoder/exp/train_hifigan.v1_train_nodev_clean_libritts_hifigan-2.v1/checkpoint-50000steps.pkl
=======
    - min
>>>>>>> c7f6b1fb
<|MERGE_RESOLUTION|>--- conflicted
+++ resolved
@@ -31,36 +31,23 @@
     w_svs: 0.7                     # Default: 1
     w_predictor: 0.2               # Default: 1
     w_cycle: 0.1                   # Default: 1
-<<<<<<< HEAD
-    predict_type: ["midi", "label", "spk"]     # Default: ["midi", "label"]
-    predict_criterion_type: CrossEntropy         # Default: CTC, CrossEntropy
-    
-=======
     predict_type: ["midi", "label"]     # Default: ["midi", "label"]
     predict_criterion_type: CrossEntropy         # Default: CTC, CrossEntropy
 
->>>>>>> c7f6b1fb
 
 ##########################################################
 #                  OPTIMIZER SETTING                     #
 ##########################################################
 optim: adam           # optimizer type
 optim_conf:           # keyword arguments for selected optimizer
-<<<<<<< HEAD
     lr: 1             # learning rate
     betas: [0.9, 0.98]
-=======
-    lr: 1       # learning rate
->>>>>>> c7f6b1fb
     eps: 1.0e-09      # epsilon
     weight_decay: 0.0 # weight decay coefficient
 
 scheduler: noamlr
 scheduler_conf:
-<<<<<<< HEAD
-=======
     model_size: 384
->>>>>>> c7f6b1fb
     warmup_steps: 4000
 
 ##########################################################
@@ -97,11 +84,4 @@
     - min
 -   - train
     - loss
-<<<<<<< HEAD
-    - min
-
-gpu_id: 0
-vocoder_checkpoint: /data5/gs/vocoder_peter/hifigan-vocoder/exp/train_hifigan.v1_train_nodev_clean_libritts_hifigan-2.v1/checkpoint-50000steps.pkl
-=======
-    - min
->>>>>>> c7f6b1fb
+    - min