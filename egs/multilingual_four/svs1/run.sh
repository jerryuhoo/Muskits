--- conflicted
+++ resolved
@@ -54,17 +54,11 @@
 
 ./svs.sh \
     --lang multi \
-<<<<<<< HEAD
-    --stage 8 \
-    --stop_stage 8 \
-=======
->>>>>>> a22c9da0
     --local_data_opts "--combine_path ${combine_path} --lang_seq ${lang_seq}" \
     --feats_type raw \
     --use_sid ${use_sid} \
     --use_lid ${use_lid} \
     --pitch_extract None \
-    --tag "with_lid" \
     --fs "${fs}" \
     --fmax "${fmax}" \
     --n_fft "${n_fft}" \
