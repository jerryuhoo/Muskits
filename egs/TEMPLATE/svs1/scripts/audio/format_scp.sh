#!/usr/bin/env bash

set -euo pipefail
SECONDS=0
log() {
    local fname=${BASH_SOURCE[1]##*/}
    echo -e "$(date '+%Y-%m-%dT%H:%M:%S') (${fname}:${BASH_LINENO[0]}:${FUNCNAME[1]}) $*"
}
help_message=$(cat << EOF
Usage: $0 <in-wav.scp> <out-datadir> [<logdir> [<outdir>]]
e.g.
$0 data/test/wav.scp data/test_format/

Format 'wav.scp': In short words,
changing "kaldi-datadir" to "modified-kaldi-datadir"

The 'wav.scp' format in kaldi is very flexible,
e.g. It can use unix-pipe as describing that wav file,
but it sometime looks confusing and make scripts more complex.
This tools creates actual wav files from 'wav.scp'
and also segments wav files using 'segments'.

Options
  --fs <fs>
  --segments <segments>
  --nj <nj>
  --cmd <cmd>
EOF
)

out_wavfilename=wav.scp
out_midifilename=midi.scp
cmd=utils/run.pl
nj=30
fs=none
segments=

ref_channels=
utt2ref_channels=

audio_format=wav
write_utt2num_samples=true

log "$0 $*"
. utils/parse_options.sh

if [ $# -ne 2 ] && [ $# -ne 3 ] && [ $# -ne 4 ]; then
    log "${help_message}"
    log "Error: invalid command line arguments"
    exit 1
fi

. ./path.sh  # Setup the environment

scp_dir=$1
if [ ! -f "${scp_dir}/wav.scp" ]; then
    log "${help_message}"
    echo "$0: Error: No such file: ${scp_dir}/wav.scp"
    exit 1
fi
if [ ! -f "${scp_dir}/midi.scp" ]; then
    log "${help_message}"
    echo "$0: Error: No such file: ${scp_dir}/midi.scp"
    exit 1
fi
dir=$2


if [ $# -eq 2 ]; then
    logdir=${dir}/logs
    outdir=${dir}/data

elif [ $# -eq 3 ]; then
    logdir=$3
    outdir=${dir}/data

elif [ $# -eq 4 ]; then
    logdir=$3
    outdir=$4
fi


mkdir -p ${logdir}

rm -f "${dir}/${out_wavfilename}"
rm -f "${dir}/${out_midifilename}"

opts=
if [ -n "${utt2ref_channels}" ]; then
    opts="--utt2ref-channels ${utt2ref_channels} "
elif [ -n "${ref_channels}" ]; then
    opts="--ref-channels ${ref_channels} "
fi




if [ -n "${segments}" ]; then
    log "[info]: using ${segments}"
    nutt=$(<${segments} wc -l)
    nj=$((nj<nutt?nj:nutt))

    split_segments=""
    for n in $(seq ${nj}); do
        split_segments="${split_segments} ${logdir}/segments.${n}"
    done

    utils/split_scp.pl "${segments}" ${split_segments}

    ${cmd} "JOB=1:${nj}" "${logdir}/format_wav_scp.JOB.log" \
        pyscripts/audio/format_wav_scp.py \
            ${opts} \
            --fs ${fs} \
            --audio-format "${audio_format}" \
            "--segment=${logdir}/segments.JOB" \
            "${scp_dir}/wav.scp" "${outdir}/format_wav.JOB"

    ${cmd} "JOB=1:${nj}" "${logdir}/format_midi_scp.JOB.log" \
        pyscripts/audio/format_midi_scp.py \
            ${opts} \
            --fs "${fs}" \
            "--segment=${logdir}/segments.JOB" \
            "${scp_dir}/midi.scp" "${outdir}/format_midi.JOB"

else
    log "[info]: without segments"
    nutt=$(<${scp_dir}/wav.scp wc -l)
    nj=$((nj<nutt?nj:nutt))

    split_scps=""
    split_midi_scps=""
    for n in $(seq ${nj}); do
        split_scps="${split_scps} ${logdir}/wav.${n}.scp"
        split_midi_scps="${split_midi_scps} ${logdir}/midi.${n}.scp"
    done

    utils/split_scp.pl "${scp_dir}/wav.scp" ${split_scps}
    utils/split_scp.pl "${scp_dir}/midi.scp" ${split_midi_scps}
    echo '''${cmd} "JOB=1:${nj}" "${logdir}/format_wav_scp.JOB.log" \
        pyscripts/audio/format_wav_scp.py \
        ${opts} \
        --fs "${fs}" \
        --audio-format "${audio_format}" \
        "${logdir}/wav.JOB.scp" "${outdir}/format_wav.JOB"'''
    
    ${cmd} "JOB=1:${nj}" "${logdir}/format_midi_scp.JOB.log" \
        pyscripts/audio/format_midi_scp.py \
        ${opts} \
        --fs "${fs}" \
        "${logdir}/midi.JOB.scp" "${outdir}/format_midi.JOB"
fi

<<<<<<< HEAD
=======
# Workaround for the NFS problem
ls ${outdir}/format_midi.* > /dev/null
ls ${outdir}/format_wav.* > /dev/null

>>>>>>> 0a69730b
# concatenate the .scp files together.
for n in $(seq ${nj}); do
    cat "${outdir}/format_wav.${n}/wav.scp" || exit 1;
done > "${dir}/${out_wavfilename}" || exit 1

for n in $(seq ${nj}); do
    cat "${outdir}/format_midi.${n}/midi.scp" || exit 1;
done > "${dir}/${out_midifilename}" || exit 1

if "${write_utt2num_samples}"; then
    for n in $(seq ${nj}); do
        cat "${outdir}/format_wav.${n}/utt2num_samples" || exit 1;
    done > "${dir}/utt2num_samples"  || exit 1
fi

log "Successfully finished. [elapsed=${SECONDS}s]"
<|MERGE_RESOLUTION|>--- conflicted
+++ resolved
@@ -150,13 +150,10 @@
         "${logdir}/midi.JOB.scp" "${outdir}/format_midi.JOB"
 fi
 
-<<<<<<< HEAD
-=======
 # Workaround for the NFS problem
 ls ${outdir}/format_midi.* > /dev/null
 ls ${outdir}/format_wav.* > /dev/null
 
->>>>>>> 0a69730b
 # concatenate the .scp files together.
 for n in $(seq ${nj}); do
     cat "${outdir}/format_wav.${n}/wav.scp" || exit 1;
