--- conflicted
+++ resolved
@@ -5,15 +5,8 @@
 ONIKU=
 OFUTON=
 NATSUME=
-<<<<<<< HEAD
 COMBINE=
-<<<<<<< HEAD
-=======
 CSD=downloads
->>>>>>> fdfbfedc87702a68ec427f862ac398153d02d20d
-=======
-CSD=downloads
->>>>>>> 19cabe54
 
 # For only JHU environment
 if [[ "$(hostname -d)" == clsp.jhu.edu ]]; then
